--- conflicted
+++ resolved
@@ -13,7 +13,6 @@
 TESTABLE_FILES = [f for f in known_files if f.endswith(".root")]
 
 
-<<<<<<< HEAD
 def _walk_RNTuple(anchor: ROOT3a3aRNTuple, fetch_data: DataFetcher):
     footer = anchor.get_footer(fetch_data)
     pagelist = footer.get_pagelist(fetch_data)
@@ -21,8 +20,6 @@
         page.get_pages(fetch_data)
 
 
-def _walk(dir: TDirectory, fetch_data: DataFetcher, depth=0, maxdepth=-1):
-=======
 def _walk(
     dir: TDirectory,
     fetch_data: DataFetcher,
@@ -31,7 +28,6 @@
     depth=0,
     maxdepth=-1,
 ):
->>>>>>> 6f3971d4
     keylist = dir.get_KeyList(fetch_data)
     for item in keylist.values():
         try:
@@ -40,13 +36,9 @@
             failures.append(str(ex))
             continue
         if isinstance(obj, TDirectory) and (maxdepth < 0 or depth < maxdepth):
-<<<<<<< HEAD
-            _walk(obj, fetch_data, depth + 1)
+            _walk(obj, fetch_data, failures, depth=depth + 1)
         elif isinstance(obj, ROOT3a3aRNTuple):
             _walk_RNTuple(obj, fetch_data)
-=======
-            _walk(obj, fetch_data, failures, depth=depth + 1)
->>>>>>> 6f3971d4
 
 
 @pytest.mark.parametrize("filename", TESTABLE_FILES)
