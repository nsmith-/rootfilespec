import dataclasses
import struct
import sys
from functools import partial
from typing import (
    Annotated,
    Any,
    Callable,
    Generic,
    Optional,
    TypeVar,
    get_args,
    get_origin,
    get_type_hints,
)

import numpy as np
from typing_extensions import dataclass_transform  # in typing for Python 3.11+


def _get_annotations(cls: type) -> dict[str, Any]:
    """Get the annotations of a class, including private attributes."""
    if sys.version_info >= (3, 10):
        from inspect import get_annotations

        return get_annotations(cls)
    return {
        field: ann
        for field, ann in cls.__dict__.get("__annotations__", {}).items()
        if not field.startswith("_") and field != "self"
    }


Args = tuple[Any, ...]


class ReadBuffer:
    """A ReadBuffer is a memoryview that keeps track of the absolute and relative
    positions of the data it contains.

    Attributes:
        data (memoryview): The data contained in the buffer.
        abspos (int | None): The absolute position of the buffer in the file.
            If the buffer was created from a compressed buffer, this will be None.
        relpos (int): The relative position of the buffer from the start of the TKey.
        local_refs (dict[int, bytes], optional): A dictionary of local references that may
            be found in the buffer (for use reading StreamHeader data)
    """

    data: memoryview
    abspos: Optional[int]
    relpos: int
    local_refs: dict[int, bytes]

    def __init__(
        self,
        data: memoryview,
        abspos: Optional[int],
        relpos: int,
        local_refs: Optional[dict[int, bytes]] = None,
    ):
        self.data = data
        self.abspos = abspos
        self.relpos = relpos
        self.local_refs = local_refs or {}

    def __getitem__(self, key: slice):
        """Get a slice of the buffer."""
        start: int = key.start or 0
        if start > len(self.data):
            msg = f"Cannot get slice {key} from buffer of length {len(self.data)}"
            raise IndexError(msg)
        return ReadBuffer(
            self.data[key],
            self.abspos + start if self.abspos is not None else None,
            self.relpos + start,
            self.local_refs,
        )

    def __len__(self) -> int:
        """Get the length of the buffer."""
        return len(self.data)

    def __repr__(self) -> str:
        """Get a string representation of the buffer."""
        return (
            f"ReadBuffer size {len(self.data)} at abspos={self.abspos}, relpos={self.relpos}"
            "\n  local_refs: "
            + "".join(f"\n    {k}: {v!r}" for k, v in self.local_refs.items())
            + "\n  data[:0x100]: "
            + "".join(
                f"\n    0x{i:03x} | "
                + self.data[i : i + 16].hex(sep=" ")
                + " | "
                + "".join(
                    chr(c) if 32 <= c < 127 else "." for c in self.data[i : i + 16]
                )
                for i in range(0, min(256, len(self)), 16)
            )
        )

    def __bool__(self) -> bool:
        return bool(self.data)

    def unpack(self, fmt: str) -> tuple[Args, "ReadBuffer"]:
        """Unpack the buffer according to the given format."""
        size = struct.calcsize(fmt)
        out = struct.unpack(fmt, self.data[:size])
        return out, self[size:]

    def consume(self, size: int) -> tuple[bytes, "ReadBuffer"]:
        """Consume the given number of bytes from the buffer.

        Returns a copy of the data and the remaining buffer.
        """
        out = self.data[:size].tobytes()
        return out, self[size:]

    def consume_view(self, size: int) -> tuple[memoryview, "ReadBuffer"]:
        """Consume the given number of bytes and return a view (not a copy).

<<<<<<< HEAD
        Use consume() to get a copy.
        """
        return self.data[:size], self[size:]
=======
    def consume(self, size: int) -> tuple[bytes, ReadBuffer]:
        """Consume the given number of bytes from the buffer."""
        if size > len(self.data):
            msg = f"Cannot consume {size} bytes from buffer of length {len(self.data)}"
            raise IndexError(msg)
        if size < 0:
            msg = (
                f"Cannot consume a negative number of bytes: {size=}, {self.__len__()=}"
            )
            raise ValueError(msg)
        return bytes(self.data[:size]), self[size:]
>>>>>>> df652a1c


DataFetcher = Callable[[int, int], ReadBuffer]
Members = dict[str, Any]
ReadMethod = Callable[[ReadBuffer, Args], tuple[Args, ReadBuffer]]
OutType = TypeVar("OutType")


def _read_wrapper(cls: type["ROOTSerializable"]) -> ReadMethod:
    """A wrapper to call the read method of a ROOTSerializable class."""

    def read(buffer: ReadBuffer, args: Args) -> tuple[Args, ReadBuffer]:
        obj, buffer = cls.read(buffer)
        return (*args, obj), buffer

    return read


@dataclasses.dataclass
class Fmt:
    """A class to hold the format of a field."""

    fmt: str

    def read_as(
        self, outtype: type[OutType], buffer: ReadBuffer, args: Args
    ) -> tuple[Args, ReadBuffer]:
        tup, buffer = buffer.unpack(self.fmt)
        return (*args, outtype(*tup)), buffer


@dataclasses.dataclass
class BasicArray:
    """A class to hold a basic array of a given type.

    Attributes:
        dtype (np.dtype): The format of the array.
        shapefield (str): The field in the parent object holding the
            shape of the array.
    """

    dtype: np.dtype[Any]
    shapefield: str


@dataclasses.dataclass
class _BasicArrayReadMethod:
    dtype: np.dtype[Any]
    sizeidx: int

    def read(self, buffer: ReadBuffer, args: Args) -> tuple[Args, ReadBuffer]:
        n = args[self.sizeidx]
        pad, buffer = buffer.consume(1)
        if not ((n == 0 and pad == b"\x00") or (n > 0 and pad == b"\x01")):
            msg = f"Expected null or 0x01 pad byte but got {pad!r} for size {n}"
            raise ValueError(msg)
        data, buffer = buffer.consume(n * self.dtype.itemsize)
        arg = np.frombuffer(data, dtype=self.dtype, count=n)
        return (*args, arg), buffer


@dataclasses.dataclass
class FixedSizeArray:
    """A class to hold a fixed size array of a given type.

    Attributes:
        dtype (np.dtype): The format of the array.
        size (int): The size of the array.
    """

    dtype: np.dtype[Any]
    size: int

    def read(self, buffer: ReadBuffer, args: Args) -> tuple[Args, ReadBuffer]:
        data, buffer = buffer.consume(self.size * self.dtype.itemsize)
        arg = np.frombuffer(data, dtype=self.dtype, count=self.size)
        return (*args, arg), buffer


T = TypeVar("T", bound="ROOTSerializable")


@dataclasses.dataclass
class ROOTSerializable:
    """
    A base class for objects that can be serialized and deserialized from a buffer.
    """

    @classmethod
    def read(cls: type[T], buffer: ReadBuffer) -> tuple[T, ReadBuffer]:
        members, buffer = cls.read_members(buffer)
        return cls(*members), buffer

    @classmethod
    def read_members(cls, buffer: ReadBuffer) -> tuple[Args, ReadBuffer]:
        msg = "Unimplemented method: {cls.__name__}.read_members"
        raise NotImplementedError(msg)


@dataclasses.dataclass
class Pointer(ROOTSerializable, Generic[T]):
    obj: Optional[T]

    @classmethod
    def read(cls, buffer: ReadBuffer):
        (addr,), buffer = buffer.unpack(">i")
        if not addr:
            return cls(None), buffer
        # TODO: use read_streamed_item to read the object
        if addr & 0x40000000:
            # this isn't actually an address but an object
            addr &= ~0x40000000
            # skip forward
            buffer = buffer[addr:]
        return cls(None), buffer


@dataclasses.dataclass
class StdVector(ROOTSerializable, Generic[T]):
    """A class to represent a std::vector<T>.

    Attributes:
        items (list[T]): The list of objects in the vector.
    """

    items: tuple[T, ...]

    @classmethod
    def read_as(
        cls, outtype: type[T], buffer: ReadBuffer, args: Args
    ) -> tuple[Args, ReadBuffer]:
        (n,), buffer = buffer.unpack(">i")
        out: tuple[T, ...] = ()
        if outtype is StdVector:
            (interior_type,) = get_args(outtype)
            for _ in range(n):
                out, buffer = StdVector.read_as(interior_type, buffer, out)
        elif getattr(outtype, "_name", None) == "Annotated":
            # TODO: this should be handled in the serializable decorator
            (ftype, fmt) = get_args(outtype)
            if isinstance(fmt, Fmt):
                for _ in range(n):
                    out, buffer = fmt.read_as(ftype, buffer, out)
            else:
                msg = f"Cannot read field of type {outtype} with format {fmt}"
                raise NotImplementedError(msg)
        else:
            for _ in range(n):
                obj, buffer = outtype.read(buffer)
                out += (obj,)
        return (*args, cls(out)), buffer


@dataclass_transform()
def serializable(cls: type[T]) -> type[T]:
    """A decorator to add a read_members method to a class that reads its fields from a buffer.

    The class must have type hints for its fields, and the fields must be of types that
    either have a read method or are subscripted with a Fmt object.
    """
    cls = dataclasses.dataclass(eq=False)(cls)

    # if the class already has a read_members method, don't overwrite it
    readmethod = getattr(cls, "read_members", None)
    if (
        readmethod
        and getattr(readmethod, "__qualname__", None)
        == f"{cls.__qualname__}.read_members"
    ):
        return cls

    names: list[str] = []
    constructors: list[ReadMethod] = []
    namespace = get_type_hints(cls, include_extras=True)
    for field in _get_annotations(cls):
        names.append(field)
        ftype = namespace[field]
        if isinstance(ftype, type) and issubclass(ftype, ROOTSerializable):
            constructors.append(_read_wrapper(ftype))
        elif origin := get_origin(ftype):
            if origin is Annotated:
                ftype, *annotations = get_args(ftype)
                if not annotations:
                    msg = f"Cannot read field {field} of type {ftype} (missing annotations)"
                    raise NotImplementedError(msg)
                format, *annotations = annotations
                if isinstance(format, Fmt):
                    # TODO: potential optimization: consecutive struct fields could be read in one struct.unpack call
                    constructors.append(partial(format.read_as, ftype))
                elif isinstance(format, BasicArray):
                    assert ftype is np.ndarray
                    if format.shapefield not in names:
                        # TODO: to implement this we need to migrate read_members to return Members rather than Args
                        msg = f"Cannot yet read {field} because shape field {format.shapefield} is in base class"
                        raise NotImplementedError(msg)
                    fieldindex = names.index(format.shapefield)
                    constructors.append(
                        _BasicArrayReadMethod(format.dtype, fieldindex).read
                    )
                elif isinstance(format, FixedSizeArray):
                    assert ftype is np.ndarray
                    constructors.append(format.read)
                else:
                    msg = f"Cannot read field {field} of type {ftype} with format {format}"
                    raise NotImplementedError(msg)
            elif origin is Pointer:
                constructors.append(_read_wrapper(origin))
            elif origin is StdVector:
                (ftype,) = get_args(ftype)
                # TODO: nested std::vectors here instead of in StdVector.read_as
                constructors.append(partial(StdVector.read_as, ftype))
            else:
                msg = f"Cannot read field {field} of subscripted type {ftype} with origin {origin}"
                raise NotImplementedError(msg)
        else:
            msg = f"Cannot read field {field} of type {ftype}"
            raise NotImplementedError(msg)

    @classmethod  # type: ignore[misc]
    def read_members(_: type[T], buffer: ReadBuffer) -> tuple[Args, ReadBuffer]:
        args: Args = ()
        for constructor in constructors:
            args, buffer = constructor(buffer, args)
        return args, buffer

    cls.read_members = read_members  # type: ignore[assignment]
    return cls<|MERGE_RESOLUTION|>--- conflicted
+++ resolved
@@ -113,29 +113,20 @@
 
         Returns a copy of the data and the remaining buffer.
         """
-        out = self.data[:size].tobytes()
-        return out, self[size:]
-
-    def consume_view(self, size: int) -> tuple[memoryview, "ReadBuffer"]:
-        """Consume the given number of bytes and return a view (not a copy).
-
-<<<<<<< HEAD
-        Use consume() to get a copy.
-        """
-        return self.data[:size], self[size:]
-=======
-    def consume(self, size: int) -> tuple[bytes, ReadBuffer]:
-        """Consume the given number of bytes from the buffer."""
-        if size > len(self.data):
-            msg = f"Cannot consume {size} bytes from buffer of length {len(self.data)}"
-            raise IndexError(msg)
         if size < 0:
             msg = (
                 f"Cannot consume a negative number of bytes: {size=}, {self.__len__()=}"
             )
             raise ValueError(msg)
-        return bytes(self.data[:size]), self[size:]
->>>>>>> df652a1c
+        out = self.data[:size].tobytes()
+        return out, self[size:]
+
+    def consume_view(self, size: int) -> tuple[memoryview, "ReadBuffer"]:
+        """Consume the given number of bytes and return a view (not a copy).
+
+        Use consume() to get a copy.
+        """
+        return self.data[:size], self[size:]
 
 
 DataFetcher = Callable[[int, int], ReadBuffer]
