--- conflicted
+++ resolved
@@ -142,17 +142,11 @@
     magic: bytes
     """The magic number identifying the file as a ROOT file."""
     fVersion: VersionInfo
-<<<<<<< HEAD
+    """The version information of the ROOT file."""
     header: Union[
         ROOTFile_header_v302, ROOTFile_header_v622_small, ROOTFile_header_v622_large
     ]
-=======
-    """The version information of the ROOT file."""
-    header: (
-        ROOTFile_header_v302 | ROOTFile_header_v622_small | ROOTFile_header_v622_large
-    )
     """The header of the ROOT file."""
->>>>>>> df652a1c
     padding: bytes
     """Padding bytes in the ROOT file."""
 
