from dataclasses import dataclass
from enum import IntEnum
from typing import Annotated, Optional, TypeVar

from rootfilespec.bootstrap.TString import TString
from rootfilespec.dispatch import DICTIONARY, normalize
from rootfilespec.structutil import (
    Args,
    Fmt,
    ReadBuffer,
    ROOTSerializable,
    serializable,
)


class _StreamConstants(IntEnum):
    """Constants used for data members of StreamedObject class."""

    kByteCountMask = 0x40000000
    """Mask for ByteCount"""
    kClassMask = 0x80000000
    """Mask for ClassInfo"""
    kNewClassTag = 0xFFFFFFFF
    """New class tag"""
    kNotAVersion = 0x8000
    """Either kClassMask or kNewClassTag is set in bytes 4-5"""


@dataclass
class StreamHeader(ROOTSerializable):
    """Initial header for any streamed data object
    Reference: https://root.cern/doc/master/dobject.html
    Only one of fVersion, fClassName, or fClassRef will be set.
    """

    fByteCount: int
<<<<<<< HEAD
    fVersion: Optional[int]
    fClassName: Optional[bytes]
    fClassRef: Optional[int]
=======
    """Number of remaining bytes in object (uncompressed)"""
    fVersion: int | None
    """Version of Class"""
    fClassName: bytes | None
    """Class name of object, if first instance of class in buffer"""
    fClassRef: int | None
    """Position in buffer of class name if not specified here"""
>>>>>>> df652a1c

    @classmethod
    def read(cls, buffer: ReadBuffer):
        # read all we might need in one go and advance later (optimization)
        (fByteCount, tmp1, tmp2), _ = buffer.unpack(">iHH")
        if fByteCount & _StreamConstants.kByteCountMask:
            fByteCount &= ~_StreamConstants.kByteCountMask
        else:
            # This is a reference to another object in the buffer
            _, buffer = buffer.consume(4)
            return cls(0, None, None, fByteCount), buffer
        fVersion, fClassName, fClassRef = None, None, None
        if not (tmp1 & _StreamConstants.kNotAVersion):
            fVersion = tmp1
            _, buffer = buffer.consume(6)  # now advance the buffer
        else:
            fVersion = None
            fClassInfo: int = (tmp1 << 16) | tmp2
            _, buffer = buffer.consume(8)  # now advance the buffer
            if fClassInfo == _StreamConstants.kNewClassTag:
                fClassRef = buffer.relpos - 4
                fClassName = b""
                while True:
                    chr, buffer = buffer.consume(1)
                    if chr == b"\0":
                        break
                    fClassName += chr
                # Try to decode to ensure it is a valid name
                if not fClassName.decode("ascii").isprintable():
                    msg = f"Class name {fClassName!r} is not valid ASCII"
                    raise ValueError(msg)
                buffer.local_refs[fClassRef] = fClassName
            else:
                fClassRef = (fClassInfo & ~_StreamConstants.kClassMask) - 2
                fClassName = buffer.local_refs.get(fClassRef, None)
                if fClassName is None:
                    msg = f"ClassRef {fClassRef} not found in buffer local_refs"
                    raise ValueError(msg)
        return cls(fByteCount, fVersion, fClassName, fClassRef), buffer


class TObjectBits(IntEnum):
    """Bits for TObject class."""

    kCanDelete = 0x00000001
    """If object in a list can be deleted."""
    kIsOnHeap = 0x01000000
    """If object is on Heap."""
    kIsReferenced = 0x00000010
    """If object is referenced by pointer to persistent object."""
    kMustCleanup = 0x00000008
    """If other objects may need to be deleted when this one is."""
    kNotDeleted = 0x02000000
    """If object has not been deleted."""
    kZombie = 0x00002000
    """If object ctor succeeded but object shouldn't be used."""
    kNotSure = 0x00010000
    """If object is not sure if it is on heap or not."""


T = TypeVar("T", bound="StreamedObject")


def _auto_TObject_base(buffer) -> tuple[StreamHeader, ReadBuffer]:
    """Deduce whether the TObject base class has a StreamHeader or not.
    This is the case for early versions of ROOT files.
    """
    (version,), _ = buffer.unpack(">h")
    if version < 0x40:
        itemheader = StreamHeader(0, version, None, None)
    else:
        itemheader, buffer = StreamHeader.read(buffer)
    return itemheader, buffer


@serializable
class StreamedObject(ROOTSerializable):
    """Base class for all streamed objects in ROOT."""

    @classmethod
    def read(cls: type[T], buffer: ReadBuffer) -> tuple[T, ReadBuffer]:
        args, buffer = cls._read_all_members(buffer)
        return cls(*args), buffer

    @classmethod
    def _read_all_members(
        cls: type[T], buffer: ReadBuffer, indent=0
    ) -> tuple[Args, ReadBuffer]:
        # TODO move this to a free function
        start_position = buffer.relpos
        if cls is TObject and indent > 0:
            itemheader, buffer = _auto_TObject_base(buffer)
        else:
            itemheader, buffer = StreamHeader.read(buffer)
        if itemheader.fClassName and normalize(itemheader.fClassName) != cls.__name__:
            msg = f"Expected class {cls.__name__} but got {normalize(itemheader.fClassName)}"
            raise ValueError(msg)
        end_position = start_position + itemheader.fByteCount + 4
        args: Args = ()
        for base in reversed(cls.__bases__):
            if base is StreamedObject:
                continue
            if issubclass(base, StreamedObject):
                base_args, buffer = base._read_all_members(buffer, indent + 1)
                args += base_args
            elif issubclass(base, ROOTSerializable):
                base_args, buffer = base.read_members(buffer)
                args += base_args
        cls_args, buffer = cls.read_members(buffer)
        args += cls_args
        if indent == 0 and buffer.relpos != end_position:
            # TODO: figure out why this does not hold in the subclasses (indent > 0)
            msg = f"Expected position {end_position} but got {buffer.relpos}"
            msg += f"\nClass: {cls}"
            msg += f"\nArgs: {args}"
            msg += f"\nBuffer: {buffer}"
            raise ValueError(msg)
        return args, buffer


@serializable
class TObject(StreamedObject):
    """Format for TObject class.
    Reference: https://root.cern/doc/master/tobject.html
    """

    fVersion: Annotated[int, Fmt(">h")]
    """Version of the class."""
    fUniqueID: Annotated[int, Fmt(">i")]
    """Unique ID of the object."""
    fBits: Annotated[int, Fmt(">i")]
<<<<<<< HEAD
    pidf: Optional[int]
=======
    """Bit mask for the object."""
    pidf: int | None
    """An identifier of the TProcessID record for the process that wrote the object.
    This identifier is an unsigned short. The relevant record has a name that is
    the string "ProcessID" concatenated with the ASCII decimal representation of
    "pidf" (no leading zeros). 0 is a valid pidf. Only present if the object
    is referenced by a pointer to persistent object."""
>>>>>>> df652a1c

    @classmethod
    def read_members(cls, buffer: ReadBuffer) -> tuple[Args, ReadBuffer]:
        (fVersion, fUniqueID, fBits), buffer = buffer.unpack(">hii")
        pidf = None
        if fBits & TObjectBits.kIsReferenced:
            (pidf,), buffer = buffer.unpack(">H")
        return (fVersion, fUniqueID, fBits, pidf), buffer


DICTIONARY["TObject"] = TObject


@serializable
class TNamed(TObject):
    """Format for TNamed class."""

    fName: TString
    """Name of the object."""
    fTitle: TString
    """Title of the object."""


DICTIONARY["TNamed"] = TNamed<|MERGE_RESOLUTION|>--- conflicted
+++ resolved
@@ -34,19 +34,13 @@
     """
 
     fByteCount: int
-<<<<<<< HEAD
+    """Number of remaining bytes in object (uncompressed)"""
     fVersion: Optional[int]
+    """Version of Class"""
     fClassName: Optional[bytes]
+    """Class name of object, if first instance of class in buffer"""
     fClassRef: Optional[int]
-=======
-    """Number of remaining bytes in object (uncompressed)"""
-    fVersion: int | None
-    """Version of Class"""
-    fClassName: bytes | None
-    """Class name of object, if first instance of class in buffer"""
-    fClassRef: int | None
     """Position in buffer of class name if not specified here"""
->>>>>>> df652a1c
 
     @classmethod
     def read(cls, buffer: ReadBuffer):
@@ -178,17 +172,13 @@
     fUniqueID: Annotated[int, Fmt(">i")]
     """Unique ID of the object."""
     fBits: Annotated[int, Fmt(">i")]
-<<<<<<< HEAD
+    """Bit mask for the object."""
     pidf: Optional[int]
-=======
-    """Bit mask for the object."""
-    pidf: int | None
     """An identifier of the TProcessID record for the process that wrote the object.
     This identifier is an unsigned short. The relevant record has a name that is
     the string "ProcessID" concatenated with the ASCII decimal representation of
     "pidf" (no leading zeros). 0 is a valid pidf. Only present if the object
     is referenced by a pointer to persistent object."""
->>>>>>> df652a1c
 
     @classmethod
     def read_members(cls, buffer: ReadBuffer) -> tuple[Args, ReadBuffer]:
