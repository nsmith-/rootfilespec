--- conflicted
+++ resolved
@@ -9,26 +9,14 @@
 class TList(TObject):
     """TList container class.
     Reference: https://root.cern/doc/master/streamerinfo.html (TList section)
-<<<<<<< HEAD
-
-    Attributes:
-        fName (TString): Name of the list.
-        fN (int): Number of objects in the list.
-        items (list[TObject]): List of objects.
-=======
->>>>>>> df652a1c
     """
 
     fName: TString
     """Name of the list."""
     fN: int
-<<<<<<< HEAD
+    """Number of objects in the list."""
     items: tuple[TObject, ...]
-=======
-    """Number of objects in the list."""
-    items: list[TObject]
     """List of objects."""
->>>>>>> df652a1c
 
     @classmethod
     def read(cls, buffer: ReadBuffer):
@@ -74,13 +62,9 @@
     nObjects: int
     """Number of objects in the array."""
     fLowerBound: int
-<<<<<<< HEAD
+    """Lower bound of the array."""
     objects: tuple[ROOTSerializable, ...]
-=======
-    """Lower bound of the array."""
-    objects: list[TObject]
     """List of objects."""
->>>>>>> df652a1c
 
     @classmethod
     def read_members(cls, buffer: ReadBuffer):
