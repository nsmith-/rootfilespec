--- conflicted
+++ resolved
@@ -78,11 +78,8 @@
 )
 
 __all__ = [
-<<<<<<< HEAD
     "BOOTSTRAP_CONTEXT",
-=======
     "Double32Serde",
->>>>>>> 9f677ea5
     "RCompressed",
     "RCompressionHeader",
     "ROOT3a3aRNTuple",
