--- conflicted
+++ resolved
@@ -1,9 +1,5 @@
 from typing import Annotated
 
-<<<<<<< HEAD
-=======
-from rootfilespec.buffer import DataFetcher
->>>>>>> 2aef4ac9
 from rootfilespec.rntuple.envelope import (
     ENVELOPE_TYPE_MAP,
     REnvelope,
@@ -12,17 +8,13 @@
 )
 from rootfilespec.rntuple.pagelist import PageListEnvelope
 from rootfilespec.rntuple.RFrame import ListFrame, RecordFrame
-<<<<<<< HEAD
-from rootfilespec.serializable import DataFetcher, Members, ReadBuffer, serializable
-=======
 from rootfilespec.rntuple.schema import (
     AliasColumnDescription,
     ColumnDescription,
     ExtraTypeInformation,
     FieldDescription,
 )
-from rootfilespec.serializable import serializable
->>>>>>> 2aef4ac9
+from rootfilespec.serializable import DataFetcher, serializable
 from rootfilespec.structutil import Fmt
 
 
