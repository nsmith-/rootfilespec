--- conflicted
+++ resolved
@@ -1,9 +1,5 @@
 from typing import Annotated
 
-<<<<<<< HEAD
-=======
-from rootfilespec.buffer import DataFetcher
->>>>>>> 2aef4ac9
 from rootfilespec.rntuple.envelope import (
     ENVELOPE_TYPE_MAP,
     REnvelope,
@@ -14,11 +10,7 @@
 )
 from rootfilespec.rntuple.RFrame import ListFrame, RecordFrame
 from rootfilespec.rntuple.RPage import RPage
-<<<<<<< HEAD
-from rootfilespec.serializable import DataFetcher, Members, ReadBuffer, serializable
-=======
-from rootfilespec.serializable import serializable
->>>>>>> 2aef4ac9
+from rootfilespec.serializable import DataFetcher, serializable
 from rootfilespec.structutil import Fmt
 
 
